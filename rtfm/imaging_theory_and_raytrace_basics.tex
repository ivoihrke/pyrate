--- conflicted
+++ resolved
@@ -571,7 +571,6 @@
   \\
   \scalarEfield_x \scalarpermittivity_{\ordi} \wavenumber_x &=& -  \scalarEfield_z \scalarpermittivity_{\eo} \wavenumber_z \label{eq:divDuniaxial}
 \end{eqnarray}
-<<<<<<< HEAD
 The Poynting vector from \eqref{eq:poyntingvector} is given by
 \begin{eqnarray}
  \timeavg{\Vector{S}}_j &=&  \Re\frac{1}{2 \omega \vacuumpermeability}\left[ (|\scalarEfield_x|^2 + |\scalarEfield_z|^2) \delta_{j\ell}  - \overline{\scalarEfield}_j \scalarEfield_\ell \right] k_\ell\,.
@@ -594,10 +593,6 @@
 Poynting vector coincide in their direction.
 \remark{Later we have to relate these results to the general ray direction}
 \remark{Arguments to be checked, in particular for complex valued wave vectors}
-
-\subsection{Isotropic media\chk{JH}}
-=======
-in our arbitrarily chosen coordinate system with $\Vector{e}_{eo} = \Vector{e}_z$ and $\wavenumber_y = 0$.
 
 \begin{eqnarray}
  < \Vector{S} > 
@@ -645,11 +640,6 @@
    \Wavevector \scalarpermittivity_{ord} + (\scalarpermittivity_{eo} - \scalarpermittivity_{ord}) (\Wavevector \Vector{e}_{eo}) \Vector{e}_{eo}
 \end{eqnarray}
 Note that the complex valued prefactor influences the real part of the above term.
-
-
-
-\subsection{Isotropic media}
->>>>>>> d6e492dc
 
 We use the result for uniaxial anisotropic materials and insert the same value for both ordinary and extraordinary permittivity $\scalarpermittivity_{\ordi} = \scalarpermittivity_{\eo} = \scalarpermittivity$.
 This results in a degenerate solution for both polarisations,
