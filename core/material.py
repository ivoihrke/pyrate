--- conflicted
+++ resolved
@@ -464,28 +464,16 @@
         beta = np.einsum('ij...,i...,j...', eps, k_norm, k_norm)
 
 
-<<<<<<< HEAD
-        first = -np.einsum("i...,ji...", k_norm, eps)*tre
-        second = -np.einsum("i...,ij...", k_norm, eps)*tre
-=======
         first = -np.einsum("i...,ji...,kk...", k_norm, eps, eps)
         second = -np.einsum("i...,ij...,kk...", k_norm, eps, eps)
->>>>>>> 8533719e
                 
         third = np.einsum('ji...,il...,l...', eps, eps, k_norm)
         fourth = np.einsum('ij...,li...,l...', eps, eps, k_norm)        
         
-<<<<<<< HEAD
-        fifth = np.einsum('lj...,l...', eps, k_norm)*k2
-        sixth = np.einsum('jl...,l...', eps, k_norm)*k2
-        
-        seventh = 2*beta*k_norm.T
-=======
         fifth = np.einsum('lj...,l...,k...,k...', eps, k_norm, k_norm, k_norm)
         sixth = np.einsum('jl...,l...,k...,k...', eps, k_norm, k_norm, k_norm)
         
         seventh = 2*np.einsum("ij...,i...,j...,k...", eps, k_norm, k_norm, k_norm) #2*beta*k_norm.T
->>>>>>> 8533719e
                 
         return (first + second + third + fourth + fifth + sixth + seventh).T
 
@@ -510,15 +498,9 @@
         fifth = np.einsum("ij..., l..., l...", eps, k_norm, k_norm)
         sixth = np.einsum("ji..., l..., l...", eps, k_norm, k_norm)
 
-<<<<<<< HEAD
-        delta_mat = np.repeat(np.eye(num_dims)[:, :, np.newaxis], num_pts, axis=2).T
-
-        seventh = 2*delta_mat*beta
-=======
         delta_mat = np.repeat(np.eye(num_dims)[:, :, np.newaxis], num_pts, axis=2)
 
         seventh = 2*np.einsum("ij...,kl...,k...,l...", delta_mat, eps, k_norm, k_norm)
->>>>>>> 8533719e
         
         eigth = 2*np.einsum("li...,l...,j...", eps, k_norm, k_norm)
         nineth = 2*np.einsum("il...,l...,j...", eps, k_norm, k_norm)
